--- conflicted
+++ resolved
@@ -1,10 +1,5 @@
-<<<<<<< HEAD
 import { Dict, isNullable } from 'cosmokit'
-import { Driver, Eval, Field, isComparable, isEvalExpr, Model, Modifier, Query, randomId, Selection, Type, unravel } from 'minato'
-=======
-import { Dict, isNullable, mapValues } from 'cosmokit'
 import { Driver, Eval, Field, isAggrExpr, isComparable, isEvalExpr, Model, Modifier, Query, randomId, Selection, Type, unravel } from 'minato'
->>>>>>> 6c6cd63c
 
 export function escapeId(value: string) {
   return '`' + value + '`'
