import { Dict, isNullable, mapValues } from 'cosmokit'
<<<<<<< HEAD
import { Driver, Eval, isAggrExpr, isComparable, isEvalExpr, Model, Query, Selection, Type, unravel } from 'minato'
=======
import { Eval, Field, isComparable, isEvalExpr, Model, Query, Selection, Type, unravel } from 'minato'
>>>>>>> 4ad01c0d
import { Filter, FilterOperators, ObjectId } from 'mongodb'
import MongoDriver from '.'

function createFieldFilter(query: Query.Field, key: string) {
  const filters: Filter<any>[] = []
  const result: Filter<any> = {}
  const child = transformFieldQuery(query, key, filters)
  if (child === false) return false
  if (child !== true) result[key] = child
  if (filters.length) result.$and = filters
  if (Object.keys(result).length) return result
  return true
}

function transformFieldQuery(query: Query.Field, key: string, filters: Filter<any>[]) {
  // shorthand syntax
  if (isComparable(query) || query instanceof ObjectId) {
    return { $eq: query }
  } else if (Array.isArray(query)) {
    if (!query.length) return false
    return { $in: query }
  } else if (query instanceof RegExp) {
    return { $regex: query }
  } else if (isNullable(query)) {
    return null
  }

  // query operators
  const result: FilterOperators<any> = {}
  for (const prop in query) {
    if (prop === '$and') {
      for (const item of query[prop]!) {
        const child = createFieldFilter(item, key)
        if (child === false) return false
        if (child !== true) filters.push(child)
      }
    } else if (prop === '$or') {
      const $or: Filter<any>[] = []
      if (!query[prop]!.length) return false
      const always = query[prop]!.some((item) => {
        const child = createFieldFilter(item, key)
        if (typeof child === 'boolean') return child
        $or.push(child)
      })
      if (!always) filters.push({ $or })
    } else if (prop === '$not') {
      const child = createFieldFilter(query[prop], key)
      if (child === true) return false
      if (child !== false) filters.push({ $nor: [child] })
    } else if (prop === '$el') {
      const child = transformFieldQuery(query[prop]!, key, filters)
      if (child === false) return false
      if (child !== true) result.$elemMatch = child!
    } else if (prop === '$regexFor') {
      filters.push({
        $expr: {
          $regexMatch: {
            input: query[prop],
            regex: '$' + key,
          },
        },
      })
    } else if (prop === '$exists') {
      if (query[prop]) return { $ne: null }
      else return null
    } else {
      result[prop] = query[prop]
    }
  }
  if (!Object.keys(result).length) return true
  return result
}

export type ExtractUnary<T> = T extends [infer U] ? U : T

export type EvalOperators = {
  [K in keyof Eval.Static as `$${K}`]?: (expr: ExtractUnary<Parameters<Eval.Static[K]>>, group?: object) => any
} & { $: (expr: any, group?: object) => any }

const aggrKeys = ['$sum', '$avg', '$min', '$max', '$count', '$length', '$array']

export class Builder {
  private counter = 0
  public table!: string
  public walkedKeys: string[] = []
  public pipeline: any[] = []
  protected lookups: any[] = []
  public evalKey?: string
  private evalType?: Type
  private refTables: string[] = []
  private refVirtualKeys: Dict<string> = {}
  private joinTables: Dict<string> = {}
  public aggrDefault: any

  private evalOperators: EvalOperators

  constructor(private driver: MongoDriver, private tables: string[], public virtualKey?: string, public recursivePrefix: string = '$') {
    this.walkedKeys = []

    this.evalOperators = {
      $: (arg, group) => {
        if (typeof arg === 'string') {
          this.walkedKeys.push(this.getActualKey(arg))
          return this.recursivePrefix + this.getActualKey(arg)
        }
        const [joinRoot, ...rest] = (arg[1] as string).split('.')
        if (this.tables.includes(`${arg[0]}.${joinRoot}`)) {
          return this.recursivePrefix + rest.join('.')
        } else if (`${arg[0]}.${joinRoot}` in this.joinTables) {
          return `$$${this.joinTables[`${arg[0]}.${joinRoot}`]}.` + rest.join('.')
        } else if (this.tables.includes(arg[0])) {
          this.walkedKeys.push(this.getActualKey(arg[1]))
          return this.recursivePrefix + this.getActualKey(arg[1])
        } else if (this.refTables.includes(arg[0])) {
          return `$$${arg[0]}.` + this.getActualKey(arg[1], arg[0])
        } else {
          throw new Error(`$ not transformed: ${JSON.stringify(arg)}`)
        }
      },
      $select: (args, group) => args.map(val => this.eval(val, group)),
      $if: (arg, group) => ({ $cond: arg.map(val => this.eval(val, group)) }),

      $and: (args, group) => {
        const type = this.evalType!
        if (Field.boolean.includes(type.type)) return { $and: args.map(arg => this.eval(arg, group)) }
        else if (this.driver.version >= 7) return { $bitAnd: args.map(arg => this.eval(arg, group)) }
        else if (Field.number.includes(type.type)) {
          return {
            $function: {
              body: function (...args: number[]) { return args.reduce((prev, curr) => prev & curr) }.toString(),
              args: args.map(arg => this.eval(arg, group)),
              lang: 'js',
            },
          }
        } else {
          return {
            $toLong: {
              $function: {
                body: function (...args: string[]) { return args.reduce((prev, curr) => String(BigInt(prev ?? 0) & BigInt(curr ?? 0))) }.toString(),
                args: args.map(arg => ({ $toString: this.eval(arg, group) })),
                lang: 'js',
              },
            },
          }
        }
      },
      $or: (args, group) => {
        const type = this.evalType!
        if (Field.boolean.includes(type.type)) return { $or: args.map(arg => this.eval(arg, group)) }
        else if (this.driver.version >= 7) return { $bitOr: args.map(arg => this.eval(arg, group)) }
        else if (Field.number.includes(type.type)) {
          return {
            $function: {
              body: function (...args: number[]) { return args.reduce((prev, curr) => prev | curr) }.toString(),
              args: args.map(arg => this.eval(arg, group)),
              lang: 'js',
            },
          }
        } else {
          return {
            $toLong: {
              $function: {
                body: function (...args: string[]) { return args.reduce((prev, curr) => String(BigInt(prev ?? 0) | BigInt(curr ?? 0))) }.toString(),
                args: args.map(arg => ({ $toString: this.eval(arg, group) })),
                lang: 'js',
              },
            },
          }
        }
      },
      $not: (arg, group) => {
        const type = this.evalType!
        if (Field.boolean.includes(type.type)) return { $not: this.eval(arg, group) }
        else if (this.driver.version >= 7) return { $bitNot: this.eval(arg, group) }
        else if (Field.number.includes(type.type)) {
          return {
            $function: {
              body: function (arg: number) { return ~arg }.toString(),
              args: [this.eval(arg, group)],
              lang: 'js',
            },
          }
        } else {
          return {
            $toLong: {
              $function: {
                body: function (arg: string) { return String(~BigInt(arg ?? 0)) }.toString(),
                args: [{ $toString: this.eval(arg, group) }],
                lang: 'js',
              },
            },
          }
        }
      },
      $xor: (args, group) => {
        const type = this.evalType!
        if (Field.boolean.includes(type.type)) return args.map(arg => this.eval(arg, group)).reduce((prev, curr) => ({ $ne: [prev, curr] }))
        else if (this.driver.version >= 7) return { $bitXor: args.map(arg => this.eval(arg, group)) }
        else if (Field.number.includes(type.type)) {
          return {
            $function: {
              body: function (...args: number[]) { return args.reduce((prev, curr) => prev ^ curr) }.toString(),
              args: args.map(arg => this.eval(arg, group)),
              lang: 'js',
            },
          }
        } else {
          return {
            $toLong: {
              $function: {
                body: function (...args: string[]) { return args.reduce((prev, curr) => String(BigInt(prev ?? 0) ^ BigInt(curr ?? 0))) }.toString(),
                args: args.map(arg => ({ $toString: this.eval(arg, group) })),
                lang: 'js',
              },
            },
          }
        }
      },

      $object: (arg, group) => mapValues(arg as any, x => this.transformEvalExpr(x)),

      $regex: (arg, group) => ({ $regexMatch: { input: this.eval(arg[0], group), regex: this.eval(arg[1], group) } }),

      $length: (arg, group) => ({ $size: this.eval(arg, group) }),
      $nin: (arg, group) => ({ $not: { $in: arg.map(val => this.eval(val, group)) } }),

      $modulo: (arg, group) => ({ $mod: arg.map(val => this.eval(val, group)) }),
      $log: ([left, right], group) => isNullable(right)
        ? { $ln: this.eval(left, group) }
        : { $log: [this.eval(left, group), this.eval(right, group)] },
      $power: (arg, group) => ({ $pow: arg.map(val => this.eval(val, group)) }),
      $random: (arg, group) => ({ $rand: {} }),

      $literal: (arg, group) => {
        return { $literal: this.dump(arg[0], arg[1] ? Type.fromField(arg[1]) : undefined) }
      },
      $number: (arg, group) => {
        const value = this.eval(arg, group)
        return {
          $ifNull: [{
            $switch: {
              branches: [
                {
                  case: { $eq: [{ $type: value }, 'date'] },
                  then: { $floor: { $divide: [{ $toLong: value }, 1000] } },
                },
              ],
              default: { $toDouble: value },
            },
          }, 0],
        }
      },

      $exec: (arg, group) => {
        const sel = arg as Selection
        const transformer = this.createSubquery(sel)
        if (!transformer) throw new Error(`Selection cannot be executed: ${JSON.stringify(arg)}`)

        const name = this.createKey()
        this.lookups.push({
          $lookup: {
            from: transformer.table,
            as: name,
            let: {
              [this.tables[0]]: '$$ROOT',
            },
            pipeline: transformer.pipeline,
          },
        }, {
          $set: {
            [name]: !isAggrExpr(sel.args[0] as any) ? {
              $getField: {
                input: {
                  $ifNull: [
                    { $arrayElemAt: ['$' + name, 0] },
                    { [transformer.evalKey!]: transformer.aggrDefault },
                  ],
                },
                field: transformer.evalKey!,
              },
            } : {
              $map: {
                input: '$' + name,
                as: 'el',
                in: '$$el.' + transformer.evalKey!,
              },
            },
          },
        })
        return `$${name}`
      },
    }
    this.evalOperators = Object.assign(Object.create(null), this.evalOperators)
  }

  public createKey() {
    return '_temp_' + ++this.counter
  }

  protected getActualKey(key: string, ref?: string) {
    return key === (ref ? this.refVirtualKeys[ref] : this.virtualKey) ? '_id' : key
  }

  private transformEvalExpr(expr: any, group?: Dict) {
    // https://jira.mongodb.org/browse/SERVER-54046
    // mongo supports empty object in $set from 6.1.0/7.0.0
    if (Object.keys(expr).length === 0) {
      return { $literal: expr }
    }

    for (const key in expr) {
      if (this.evalOperators[key]) {
        this.evalType = Type.fromTerm(expr)
        return this.evalOperators[key](expr[key], group)
      } else if (key?.startsWith('$') && Eval[key.slice(1)]) {
        return mapValues(expr, (value) => {
          if (Array.isArray(value)) {
            return value.map(val => this.eval(val, group))
          } else {
            return this.eval(value, group)
          }
        })
      }
    }

    if (Array.isArray(expr)) {
      return expr.map(val => this.eval(val, group))
    }

    return expr
  }

  private transformAggr(expr: any) {
    if (typeof expr === 'number' || typeof expr === 'boolean' || expr instanceof Date) {
      return expr
    }

    if (typeof expr === 'string') {
      this.walkedKeys.push(expr)
      return this.recursivePrefix + expr
    }

    expr = this.transformEvalExpr(expr)
    return typeof expr === 'object' ? unravel(expr) : expr
  }

  public flushLookups() {
    const ret = this.lookups
    this.lookups = []
    return ret
  }

  public eval(expr: any, group?: Dict) {
    if (isComparable(expr) || isNullable(expr) || expr instanceof ObjectId) {
      return expr
    }

    if (group) {
      for (const type of aggrKeys) {
        if (!expr[type]) continue
        const key = this.createKey()
        const value = this.transformAggr(expr[type])
        this.aggrDefault = 0
        if (type === '$count') {
          group![key] = { $addToSet: value }
          return { $size: '$' + key }
        } else if (type === '$length') {
          group![key] = { $push: value }
          return { $size: '$' + key }
        } else if (type === '$array') {
          this.aggrDefault = []
          group![key] = { $push: value }
          return '$' + key
        } else {
          group![key] = { [type]: value }
          return '$' + key
        }
      }
    }

    return this.transformEvalExpr(expr, group)
  }

  public query(query: Query.Expr) {
    const filter: Filter<any> = {}
    const additional: Filter<any>[] = []
    for (const key in query) {
      const value = query[key]
      if (key === '$and' || key === '$or') {
        // MongoError: $and/$or/$nor must be a nonempty array
        // { $and: [] } matches everything
        // { $or: [] } matches nothing
        if (value.length) {
          filter[key] = value.map(query => this.query(query))
        } else if (key === '$or') {
          return
        }
      } else if (key === '$not') {
        // MongoError: unknown top level operator: $not
        // https://stackoverflow.com/questions/25270396/mongodb-how-to-invert-query-with-not
        // this may solve this problem but lead to performance degradation
        const query = this.query(value)
        if (query) filter.$nor = [query]
      } else if (key === '$expr') {
        additional.push({ $expr: this.eval(value) })
      } else {
        const actualKey = this.getActualKey(key)
        const query = transformFieldQuery(value, actualKey, additional)
        if (query === false) return
        if (query !== true) filter[actualKey] = query
      }
    }
    if (additional.length) {
      (filter.$and ||= []).push(...additional)
    }
    return filter
  }

  modifier(stages: any[], sel: Selection.Immutable) {
    const { args, model } = sel
    const { fields, offset, limit, sort, group, having } = args[0]

    // orderBy, limit, offset
    const $set = {}
    const $sort = {}
    const $unset: string[] = []
    for (const [expr, dir] of sort) {
      const value = this.eval(expr)
      if (typeof value === 'string') {
        $sort[value.slice(1)] = dir === 'desc' ? -1 : 1
      } else {
        const key = this.createKey()
        $set[key] = value
        $sort[key] = dir === 'desc' ? -1 : 1
        $unset.push(key)
      }
    }
    if ($unset.length) stages.push({ $set })
    if (Object.keys($sort).length) stages.push({ $sort })
    if ($unset.length) stages.push({ $unset })
    if (limit < Infinity) {
      stages.push({ $limit: offset + limit })
    }
    if (offset) {
      stages.push({ $skip: offset })
    }

    // groupBy, having, fields
    if (group) {
      const $group: Dict = { _id: {} }
      const $project: Dict = { _id: 0 }
      const groupStages: any[] = [{ $group }]

      for (const key in fields) {
        if (group.includes(key)) {
          $group._id[key] = this.eval(fields[key])
          $project[key] = '$_id.' + key
        } else {
          $project[key] = this.eval(fields[key], $group)
        }
      }
      if (having['$and'].length) {
        const $expr = this.eval(having, $group)
        groupStages.push(...this.flushLookups(), { $match: { $expr } })
      }
      stages.push(...this.flushLookups(), ...groupStages, { $project })
      $group['_id'] = unravel($group['_id'])
    } else if (fields) {
      const $project = mapValues(fields, (expr) => this.eval(expr))
      $project._id = 0
      stages.push(...this.flushLookups(), { $project })
    } else {
      const $project: Dict = { _id: 0 }
      for (const key in model.fields) {
        $project[key] = key === this.virtualKey ? '$_id' : 1
      }
      stages.push({ $project })
    }
  }

  protected createSubquery(sel: Selection.Immutable) {
    const predecessor = new Builder(this.driver, Object.keys(sel.tables))
    predecessor.refTables = [...this.refTables, ...this.tables]
    predecessor.joinTables = { ...this.joinTables }
    predecessor.refVirtualKeys = this.refVirtualKeys
    return predecessor.select(sel)
  }

  public select(sel: Selection.Immutable, update?: any) {
    const { model, table, query } = sel
    if (typeof table === 'string') {
      this.table = table
      this.refVirtualKeys[sel.ref] = this.virtualKey = (sel.driver as MongoDriver).getVirtualKey(table)!
    } else if (table instanceof Selection) {
      const predecessor = this.createSubquery(table)
      if (!predecessor) return
      this.table = predecessor.table
      this.pipeline.push(...predecessor.flushLookups(), ...predecessor.pipeline)
    } else {
      const refs: Dict<string> = {}
      Object.entries(table).forEach(([name, subtable], i) => {
        const predecessor = this.createSubquery(subtable)
        if (!predecessor) return
        if (!this.table) {
          this.table = predecessor.table
          this.pipeline.push(...predecessor.flushLookups(), ...predecessor.pipeline, {
            $replaceRoot: { newRoot: { [name]: '$$ROOT' } },
          })
          refs[name] = subtable.ref
          return
        }
        if (sel.args[0].having['$and'].length && i === Object.keys(table).length - 1) {
          const thisTables = this.tables, thisJoinedTables = this.joinTables
          this.tables = [...this.tables, `${sel.ref}.${name}`]
          this.joinTables = {
            ...this.joinTables,
            [`${sel.ref}.${name}`]: sel.ref,
            ...Object.fromEntries(Object.entries(refs).map(([name, ref]) => [`${sel.ref}.${name}`, ref])),
          }
          const $expr = this.eval(sel.args[0].having['$and'][0])
          predecessor.pipeline.push(...this.flushLookups(), { $match: { $expr } })
          this.tables = thisTables
          this.joinTables = thisJoinedTables
        }
        const $lookup = {
          from: predecessor.table,
          as: name,
          let: Object.fromEntries(Object.entries(refs).map(([name, ref]) => [ref, `$$ROOT.${name}`])),
          pipeline: predecessor.pipeline,
        }
        const $unwind = {
          path: `$${name}`,
          preserveNullAndEmptyArrays: !!sel.args[0].optional?.[name],
        }
        this.pipeline.push({ $lookup }, { $unwind })
        refs[name] = subtable.ref
      })
    }

    // where
    const filter = this.query(query)
    if (!filter) return
    if (Object.keys(filter).length) {
      this.pipeline.push(...this.flushLookups(), { $match: filter })
    }

    if (sel.type === 'get') {
      this.modifier(this.pipeline, sel)
    } else if (sel.type === 'eval') {
      const $ = this.createKey()
      const $group: Dict = { _id: null }
      const $project: Dict = { _id: 0 }
      $project[$] = this.eval(sel.args[0], $group)
      if (Object.keys($group).length === 1) {
        this.pipeline.push(...this.flushLookups(), { $project })
      } else {
        this.pipeline.push({ $group }, ...this.flushLookups(), { $project })
      }
      this.evalKey = $
    } else if (sel.type === 'set') {
      const $set = mapValues(update, (expr, key) => this.eval(isEvalExpr(expr) ? expr : Eval.literal(expr, model.getType(key))))
      this.pipeline.push(...this.flushLookups(), { $set }, {
        $merge: {
          into: table,
          on: '_id',
          whenMatched: 'replace',
          whenNotMatched: 'discard',
        },
      })
    }
    return this
  }

  dump(value: any, type: Model | Type | Eval.Expr | undefined): any {
    if (!type) return value
    if (isEvalExpr(type)) type = Type.fromTerm(type)
    if (!Type.isType(type)) type = type.getType()

    const converter = this.driver.types[type?.type]
    let res = value
    res = Type.transform(res, type, (value, type) => this.dump(value, type))
    res = converter?.dump ? converter.dump(res) : res
    const ancestor = this.driver.database.types[type.type]?.type
    res = this.dump(res, ancestor ? Type.fromField(ancestor) : undefined)
    return res
  }

  load(value: any, type: Model | Type | Eval.Expr | undefined): any {
    if (!type) return value

    if (Type.isType(type) || isEvalExpr(type)) {
      type = Type.isType(type) ? type : Type.fromTerm(type)
      const converter = this.driver.types[type.type]
      const ancestor = this.driver.database.types[type.type]?.type
      let res = this.load(value, ancestor ? Type.fromField(ancestor) : undefined)
      res = converter?.load ? converter.load(res) : res
      res = Type.transform(res, type, (value, type) => this.load(value, type))
      return res
    }

    value = type.format(value, false)
    const result = {}
    for (const key in value) {
      if (!(key in type.fields)) continue
      result[key] = this.load(value[key], type.fields[key]!.type)
    }
    return type.parse(result)
  }

  formatUpdateAggr(model: Type, obj: any) {
    const result = {}
    for (const key in obj) {
      const type = Type.getInner(model, key)
      if (!type || type.type !== 'json' || isNullable(obj[key]) || obj[key].$literal) result[key] = obj[key]
      else if (Type.isArray(type) && Array.isArray(obj[key])) result[key] = obj[key]
      else if (Object.keys(obj[key]).length === 0) result[key] = { $literal: obj[key] }
      else if (type.inner) result[key] = this.formatUpdateAggr(type, obj[key])
      else result[key] = obj[key]
    }
    return result
  }
}<|MERGE_RESOLUTION|>--- conflicted
+++ resolved
@@ -1,9 +1,5 @@
 import { Dict, isNullable, mapValues } from 'cosmokit'
-<<<<<<< HEAD
-import { Driver, Eval, isAggrExpr, isComparable, isEvalExpr, Model, Query, Selection, Type, unravel } from 'minato'
-=======
-import { Eval, Field, isComparable, isEvalExpr, Model, Query, Selection, Type, unravel } from 'minato'
->>>>>>> 4ad01c0d
+import { Eval, Field, isAggrExpr, isComparable, isEvalExpr, Model, Query, Selection, Type, unravel } from 'minato'
 import { Filter, FilterOperators, ObjectId } from 'mongodb'
 import MongoDriver from '.'
 
