--- conflicted
+++ resolved
@@ -1,8 +1,4 @@
-<<<<<<< HEAD
-import { BSONType, ClientSession, Collection, Db, IndexDescription, MongoClient, MongoError } from 'mongodb'
-=======
-import { BSONType, Collection, Db, IndexDescription, MongoClient, MongoClientOptions, MongoError } from 'mongodb'
->>>>>>> 7a30717e
+import { BSONType, ClientSession, Collection, Db, IndexDescription, MongoClient, MongoClientOptions, MongoError } from 'mongodb'
 import { Dict, isNullable, makeArray, noop, omit, pick } from 'cosmokit'
 import { Database, Driver, Eval, executeEval, executeUpdate, Query, RuntimeError, Selection } from '@minatojs/core'
 import { URLSearchParams } from 'url'
