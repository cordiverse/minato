import { defineProperty, Dict, filterKeys, makeArray, mapValues, MaybeArray, noop, omit } from 'cosmokit'
import { Context, Service, Spread } from 'cordis'
import { FlatKeys, FlatPick, Indexable, Keys, randomId, Row, unravel } from './utils.ts'
import { Selection } from './selection.ts'
import { Field, Model, Relation } from './model.ts'
import { Driver } from './driver.ts'
import { Eval, Update } from './eval.ts'
import { Query } from './query.ts'
import { Type } from './type.ts'

type TableLike<S> = Keys<S> | Selection

type TableType<S, T extends TableLike<S>> =
  | T extends Keys<S> ? S[T]
  : T extends Selection<infer U> ? U
  : never

export namespace Join1 {
  export type Input<S> = readonly Keys<S>[]

  export type Output<S, U extends Input<S>> = {
    [P in U[number]]: TableType<S, P>
  }

  type Parameters<S, U extends Input<S>> =
    | U extends readonly [infer K extends Keys<S>, ...infer R]
    ? [Row<S[K]>, ...Parameters<S, Extract<R, Input<S>>>]
    : []

  export type Predicate<S, U extends Input<S>> = (...args: Parameters<S, U>) => Eval.Expr<boolean>
}

export namespace Join2 {
  export type Input<S> = Dict<TableLike<S>>

  export type Output<S, U extends Input<S>> = {
    [K in keyof U]: TableType<S, U[K]>
  }

  type Parameters<S, U extends Input<S>> = {
    [K in keyof U]: Row<TableType<S, U[K]>>
  }

  export type Predicate<S, U extends Input<S>> = (args: Parameters<S, U>) => Eval.Expr<boolean>
}

function getCell(row: any, key: any): any {
  return key.split('.').reduce((r, k) => r[k], row)
}

export class Database<S = {}, N = {}, C extends Context = Context> extends Service<undefined, C> {
  static [Service.provide] = 'model'
  static [Service.immediate] = true
  static readonly transact = Symbol('minato.transact')
  static readonly migrate = Symbol('minato.migrate')

  public tables: Dict<Model> = Object.create(null)
  public drivers: Driver<any, C>[] = []
  public types: Dict<Field.Transform> = Object.create(null)

  private _driver: Driver<any, C> | undefined
  private stashed = new Set<string>()
  private prepareTasks: Dict<Promise<void>> = Object.create(null)
  public migrateTasks: Dict<Promise<void>> = Object.create(null)

  async connect<T = undefined>(driver: Driver.Constructor<T>, ...args: Spread<T>) {
    this.ctx.plugin(driver, args[0] as any)
    await this.ctx.start()
  }

  refresh() {
    for (const name in this.tables) {
      this.prepareTasks[name] = this.prepare(name)
    }
  }

  async prepared() {
    if (this[Database.migrate]) return
    await Promise.all(Object.values(this.prepareTasks))
  }

  private getDriver(table: string | Selection): Driver<any, C> {
    if (table instanceof Selection) return table.driver as any
    const model: Model = this.tables[table]
    if (!model) throw new Error(`cannot resolve table "${table}"`)
    return model.ctx?.get('database')?._driver as any
  }

  private async prepare(name: string) {
    this.stashed.add(name)
    await this.prepareTasks[name]
    await Promise.resolve()
    if (!this.stashed.delete(name)) return

    const driver = this.getDriver(name)
    if (!driver) return

    const { fields } = driver.model(name)
    Object.values(fields).forEach(field => field?.transformers?.forEach(x => driver.define(x)))

    await driver.prepare(name)
  }

  extend<K extends Keys<S>, T extends Field.Extension<S[K], N>>(name: K, fields: T, config: Partial<Model.Config<Keys<T>>> = {}) {
    let model = this.tables[name]
    if (!model) {
      model = this.tables[name] = new Model(name)
    }
    Object.entries(fields).forEach(([key, field]: [string, any]) => {
      const transformer = []
      this.parseField(field, transformer, undefined, value => field = fields[key] = value)
      if (typeof field === 'object') field.transformers = transformer
    })
    model.extend(fields, config)
    if (makeArray(model.primary).every(key => key in fields)) {
      defineProperty(model, 'ctx', this[Context.origin])
    }
    Object.entries(fields).forEach(([key, def]: [string, Relation.Definition]) => {
      if (!Relation.Type.includes(def.type)) return
      const relation = Relation.parse(def), inverse = Relation.inverse(relation, name)
      if (!this.tables[relation.table]) throw new Error(`relation table ${relation.table} does not exist`)
      ;(model.fields[key] ??= Field.parse('expr')).relation = relation
      if (def.target) {
        (this.tables[relation.table].fields[def.target] ??= Field.parse('expr')).relation = inverse
      }

      if (relation.type !== 'manyToMany') return
      const assocTable = Relation.buildAssociationTable(relation.table, name)
      if (this.tables[assocTable]) return
      const fields = relation.fields.map(x => [Relation.buildAssociationKey(x, name), model.fields[x]?.deftype] as const)
      const references = relation.references.map((x, i) => [Relation.buildAssociationKey(x, relation.table), fields[i][1]] as const)
      this.extend(assocTable as any, {
        ...Object.fromEntries([...fields, ...references]),
        [name]: {
          type: 'manyToOne',
          table: name,
          fields: fields.map(x => x[0]),
          references: relation.references,
        },
        [relation.table]: {
          type: 'manyToOne',
          table: relation.table,
          fields: references.map(x => x[0]),
          references: relation.fields,
        },
      } as any, {
        primary: [...fields.map(x => x[0]), ...references.map(x => x[0])],
      })
    })
    this.prepareTasks[name] = this.prepare(name)
    ;(this.ctx as Context).emit('model', name)
  }

  private _parseField(field: any, transformers: Driver.Transformer[] = [], setInitial?: (value) => void, setField?: (value) => void): Type {
    if (field === 'object') {
      setInitial?.({})
      setField?.({ type: 'json', initial: {} })
      return Type.Object()
    } else if (field === 'array') {
      setInitial?.([])
      setField?.({ type: 'json', initial: [] })
      return Type.Array()
    } else if (typeof field === 'string' && this.types[field]) {
      transformers.push({
        types: [field as any],
        load: this.types[field].load,
        dump: this.types[field].dump,
      }, ...(this.types[field].transformers ?? []))
      setInitial?.(this.types[field].initial)
      setField?.({ ...this.types[field], type: field })
      return Type.fromField(field)
    } else if (typeof field === 'string') {
      setInitial?.(Field.getInitial((field as any).split('(')[0]))
      setField?.(field)
      return Type.fromField(field.split('(')[0])
    } else if (typeof field === 'object' && field.type === 'object') {
      const inner = field.inner ? unravel(field.inner, value => (value.type = 'object', value.inner ??= {})) : Object.create(null)
      const initial = Object.create(null)
      const res = Type.Object(mapValues(inner, (x, k) => this.parseField(x, transformers, value => initial[k] = value)))
      setInitial?.(Field.getInitial('json', initial))
      setField?.({ initial: Field.getInitial('json', initial), ...field, deftype: 'json', type: res })
      return res
    } else if (typeof field === 'object' && field.type === 'array') {
      const res = field.inner ? Type.Array(this.parseField(field.inner, transformers)) : Type.Array()
      setInitial?.([])
      setField?.({ initial: [], ...field, deftype: 'json', type: res })
      return res
    } else if (typeof field === 'object' && this.types[field.type]) {
      transformers.push({
        types: [field.type as any],
        load: this.types[field.type].load,
        dump: this.types[field.type].dump,
      }, ...(this.types[field.type].transformers ?? []))
      setInitial?.(field.initial === undefined ? this.types[field.type].initial : field.initial)
      setField?.({ initial: this.types[field.type].initial, ...field })
      return Type.fromField(field.type)
    } else {
      setInitial?.(Field.getInitial(field.type, field.initial))
      setField?.(field)
      return Type.fromField(field.type)
    }
  }

  private parseField(field: any, transformers: Driver.Transformer[] = [], setInitial?: (value) => void, setField?: (value: Field.Parsable) => void): Type {
    let midfield
    let type = this._parseField(field, transformers, setInitial, (value) => (midfield = value, setField?.(value)))
    if (typeof field === 'object' && field.load && field.dump) {
      if (type.inner) type = Type.fromField(this.define({ ...omit(midfield, ['load', 'dump']), type } as any))

      const name = this.define({ ...field, deftype: midfield.deftype, type: type.type })
      transformers.push({
        types: [name as any],
        load: field.load,
        dump: field.dump,
      })
      // for transform type, intentionally assign a null initial on default
      setInitial?.(field.initial)
      setField?.({ ...field, deftype: midfield.deftype ?? this.types[type.type]?.deftype ?? type.type, initial: midfield.initial, type: name })
      return Type.fromField(name as any)
    }
    if (typeof midfield === 'object') setField?.({ ...midfield, deftype: midfield.deftype ?? this.types[type.type]?.deftype ?? type?.type })
    return type
  }

  define<K extends Exclude<Keys<N>, Field.Type | 'object' | 'array'>>(
    name: K,
    field: Field.Definition<N[K], N> | Field.Transform<N[K], any, N>,
  ): K

  define<T>(field: Field.Definition<T, N> | Field.Transform<T, any, N>): Field.NewType<T>
  define(name: any, field?: any) {
    if (typeof name === 'object') {
      field = name
      name = undefined
    }

    if (name && this.types[name]) throw new Error(`type "${name}" already defined`)
    if (!name) while (this.types[name = '_define_' + randomId()]);

    const transformers = []
    const type = this._parseField(field, transformers, undefined, value => field = value)
    field.transformers = transformers

    this[Context.current].effect(() => {
      this.types[name] = { ...field }
      this.types[name].deftype ??= this.types[field.type]?.deftype ?? type.type as any
      return () => delete this.types[name]
    })
    return name as any
  }

  migrate<K extends Keys<S>>(
    name: K,
    fields: Field.Extension<S[K], N>,
    callback: Model.Migration<this>,
  ) {
    this.extend(name, fields, { callback })
  }

  select<T>(table: Selection<T>, query?: Query<T>): Selection<T>
  select<K extends Keys<S>, R extends Relation.Include<S[K]>>(
    table: K,
    query?: Query<S[K]>,
    relations?: R | null
  ): Selection<S[K]>

  select(table: any, query?: any, relations?: any) {
    let sel = new Selection(this.getDriver(table), table, query)
    if (typeof table !== 'string') return sel
    const whereOnly = relations === null
    const rawquery = typeof query === 'function' ? query : () => query
    const modelFields = this.tables[table].fields
    if (relations) relations = filterKeys(relations, (key) => !!modelFields[key]?.relation)
    for (const key in sel.query) {
      if (modelFields[key]?.relation && (!relations || !Object.getOwnPropertyNames(relations).includes(key))) {
        (relations ??= {})[key] = true
      }
    }
    sel.query = omit(sel.query, Object.keys(relations ?? {}))
    if (relations && typeof relations === 'object') {
      if (typeof table !== 'string') throw new Error('cannot include relations on derived selection')
      const extraFields: string[] = []
      for (const key in relations) {
        if (!relations[key] || !modelFields[key]?.relation) continue
        const relation: Relation.Config<S> = modelFields[key]!.relation as any
        if (relation.type === 'oneToOne' || relation.type === 'manyToOne') {
          sel = whereOnly ? sel : sel.join(key, this.select(relation.table, {}, relations[key]), (self, other) => Eval.and(
            ...relation.fields.map((k, i) => Eval.eq(self[k], other[relation.references[i]])),
          ), true)
          const relquery = rawquery(sel.row)[key]
          sel = !relquery ? sel : sel.where(this.transformRelationQuery(table, sel.row, key, relquery))
        } else if (relation.type === 'oneToMany') {
          sel = whereOnly ? sel : sel.join(key, this.select(relation.table, {}, relations[key]), (self, other) => Eval.and(
            ...relation.fields.map((k, i) => Eval.eq(self[k], other[relation.references[i]])),
          ), true)
          const relquery = rawquery(sel.row)[key]
          sel = !relquery ? sel : sel.where(this.transformRelationQuery(table, sel.row, key, relquery))
          sel = whereOnly ? sel : sel.groupBy([
            ...Object.entries(modelFields).filter(([, field]) => Field.available(field)).map(([k]) => k),
            ...extraFields,
          ], {
            [key]: row => Eval.ignoreNull(Eval.array(row[key])),
          })
        } else if (relation.type === 'manyToMany') {
          const assocTable: any = Relation.buildAssociationTable(relation.table, table)
          const references = relation.fields.map(x => Relation.buildAssociationKey(x, table))
          sel = whereOnly ? sel : sel.join(key, this.select(assocTable, {}, { [relation.table]: relations[key] } as any), (self, other) => Eval.and(
            ...relation.fields.map((k, i) => Eval.eq(self[k], other[references[i]])),
          ), true)
          const relquery = rawquery(sel.row)[key]
          sel = !relquery ? sel : sel.where(this.transformRelationQuery(table, sel.row, key, relquery))
          sel = whereOnly ? sel : sel.groupBy([
            ...Object.entries(modelFields).filter(([, field]) => Field.available(field)).map(([k]) => k),
            ...extraFields,
          ], {
            [key]: row => Eval.ignoreNull(Eval.array(row[key][relation.table as any])),
          })
        }
        extraFields.push(key)
      }
    }
    return sel
  }

  join<const X extends Join1.Input<S>>(
    tables: X,
    callback?: Join1.Predicate<S, X>,
    optional?: boolean[],
  ): Selection<Join1.Output<S, X>>

  join<X extends Join2.Input<S>>(
    tables: X,
    callback?: Join2.Predicate<S, X>,
    optional?: Dict<boolean, Keys<X>>,
  ): Selection<Join2.Output<S, X>>

  join(tables: any, query = (...args: any[]) => Eval.and(), optional?: any) {
    const oldTables = tables
    if (Array.isArray(oldTables)) {
      tables = Object.fromEntries(oldTables.map((name) => [name, this.select(name)]))
    }
    let sels = mapValues(tables, (t: TableLike<S>) => {
      return typeof t === 'string' ? this.select(t) : t
    })
    if (Object.keys(sels).length === 0) throw new Error('no tables to join')
    const drivers = new Set(Object.values(sels).map(sel => sel.driver[Database.transact] ?? sel.driver))
    if (drivers.size !== 1) throw new Error('cannot join tables from different drivers')
    if (Object.keys(sels).length === 2 && (optional?.[0] || optional?.[Object.keys(sels)[0]])) {
      if (optional[1] || optional[Object.keys(sels)[1]]) throw new Error('full join is not supported')
      sels = Object.fromEntries(Object.entries(sels).reverse())
    }
    const sel = new Selection([...drivers][0], sels)
    if (Array.isArray(oldTables)) {
      sel.args[0].having = Eval.and(query(...oldTables.map(name => sel.row[name])))
      sel.args[0].optional = Object.fromEntries(oldTables.map((name, index) => [name, optional?.[index]]))
    } else {
      sel.args[0].having = Eval.and(query(sel.row))
      sel.args[0].optional = optional
    }
    return this.select(sel)
  }

  async get<K extends Keys<S>>(table: K, query: Query<S[K]>): Promise<S[K][]>

  async get<K extends Keys<S>, P extends FlatKeys<S[K]> = any>(
    table: K,
    query: Query<S[K]>,
    cursor?: Driver.Cursor<P>,
<<<<<<< HEAD
  ): Promise<FlatPick<S[K], P>[]> {
    const fields = Array.isArray(cursor) ? cursor : cursor?.fields
    return this.select(table, query, fields && Object.fromEntries(fields.map(x => [x, true])) as any).execute(cursor)
=======
  ): Promise<FlatPick<S[K], P>[]>

  async get<K extends Keys<S>>(table: K, query: Query<S[K]>, cursor?: any) {
    return this.select(table, query).execute(cursor) as any
>>>>>>> 4ad01c0d
  }

  async eval<K extends Keys<S>, T>(table: K, expr: Selection.Callback<S[K], T, true>, query?: Query<S[K]>): Promise<T> {
    return this.select(table, query).execute(typeof expr === 'function' ? expr : () => expr)
  }

  async set<K extends Keys<S>>(
    table: K,
    query: Query<S[K]>,
    update: Row.Computed<S[K], Update<S[K]>>,
  ): Promise<Driver.WriteResult> {
    const rawupdate = typeof update === 'function' ? update : () => update
    const sel = this.select(table, query, null)
    if (typeof update === 'function') update = update(sel.row)
    const primary = makeArray(sel.model.primary)
    if (primary.some(key => key in update)) {
      throw new TypeError(`cannot modify primary key`)
    }

    const relations: [string, Relation.Config<S>][] = Object.entries(sel.model.fields)
      .filter(([key, field]) => key in update && field!.relation)
      .map(([key, field]) => [key, field!.relation!] as const) as any
    if (relations.length) {
      return await this.ensureTransaction(async (database) => {
        const rows = await database.get(table, query)
        let baseUpdate = omit(update, relations.map(([key]) => key) as any)
        baseUpdate = sel.model.format(baseUpdate)
        for (const [key, relation] of relations) {
          if (relation.type === 'oneToOne') {
            if (update[key] === null) {
              await Promise.all(rows.map(row => database.remove(relation.table,
                Object.fromEntries(relation.references.map((k, i) => [k, getCell(row, relation.fields[i])])) as any,
              )))
            } else {
              await database.upsert(relation.table, rows.map(row => ({
                ...Object.fromEntries(relation.references.map((k, i) => [k, getCell(row, relation.fields[i])])),
                ...rawupdate(row as any)[key],
              })), relation.references as any)
            }
          } else if (relation.type === 'manyToOne') {
            await database.upsert(relation.table, rows.map(row => ({
              ...Object.fromEntries(relation.references.map((k, i) => [k, getCell(row, relation.fields[i])])),
              ...rawupdate(row as any)[key],
            })), relation.references as any)
          } else if (relation.type === 'oneToMany' || relation.type === 'manyToMany') {
            await Promise.all(rows.map(row => this.processRelationUpdate(table, row, key, rawupdate(row as any)[key])))
          }
        }
        return Object.keys(baseUpdate).length === 0 ? {} : await sel._action('set', baseUpdate).execute()
      })
    }

    update = sel.model.format(update)
    if (Object.keys(update).length === 0) return {}
    return sel._action('set', update).execute()
  }

  async remove<K extends Keys<S>>(table: K, query: Query<S[K]>): Promise<Driver.WriteResult> {
    const sel = this.select(table, query, null)
    return sel._action('remove').execute()
  }

  async create<K extends Keys<S>>(table: K, data: Partial<Relation.Create<S[K]>>): Promise<S[K]>
  async create<K extends Keys<S>>(table: K, data: any): Promise<S[K]> {
    const sel = this.select(table)
    const { primary, autoInc } = sel.model
    if (!autoInc) {
      const keys = makeArray(primary)
      if (keys.some(key => !(key in data))) {
        throw new Error('missing primary key')
      }
    }

    const tasks: any[] = []
    for (const key in data) {
      if (data[key] && this.tables[table].fields[key]?.relation) {
        const relation = this.tables[table].fields[key].relation
        if (relation.type === 'oneToOne') {
          const mergedData = { ...data[key] }
          for (const k in relation.fields) {
            mergedData[relation.references[k]] = data[relation.fields[k]]
          }
          tasks.push([relation.table, [mergedData], relation.references])
        } else if (relation.type === 'oneToMany' && Array.isArray(data[key])) {
          const mergedData = data[key].map(row => {
            const mergedData = { ...row }
            for (const k in relation.fields) {
              mergedData[relation.references[k]] = data[relation.fields[k]]
            }
            return mergedData
          })

          tasks.push([relation.table, mergedData])
        } else {
          throw new Error(`field ${key} with ${relation.type} relation can not be used in create`)
        }
        data = omit(data, [key]) as any
      }
    }

    if (tasks.length) {
      return this.ensureTransaction(async (database) => {
        for (const [table, data, keys] of tasks) {
          await database.upsert(table, data, keys)
        }
        return database.create(table, data)
      })
    }
    return sel._action('create', sel.model.create(data)).execute()
  }

  async upsert<K extends Keys<S>>(
    table: K,
    upsert: Row.Computed<S[K], Update<S[K]>[]>,
    keys?: MaybeArray<FlatKeys<S[K], Indexable>>,
  ): Promise<Driver.WriteResult> {
    const sel = this.select(table)
    if (typeof upsert === 'function') upsert = upsert(sel.row)
    else {
      const buildKey = (relation: Relation.Config) => [relation.table, ...relation.references].join('__')
      const tasks: Dict<{
        table: string
        upsert: any[]
        keys?: string[]
      }> = {}

      const upsert2 = (upsert as any[]).map(data => {
        for (const key in data) {
          if (data[key] && this.tables[table].fields[key]?.relation) {
            const relation = this.tables[table].fields[key].relation
            if (relation.type === 'oneToOne') {
              const mergedData = { ...data[key] }
              for (const k in relation.fields) {
                mergedData[relation.references[k]] = data[relation.fields[k]]
              }
              ;(tasks[buildKey(relation)] ??= {
                table: relation.table,
                upsert: [],
                keys: relation.references,
              }).upsert.push(mergedData)
            } else if (relation.type === 'oneToMany' && Array.isArray(data[key])) {
              const mergedData = data[key].map(row => {
                const mergedData = { ...row }
                for (const k in relation.fields) {
                  mergedData[relation.references[k]] = data[relation.fields[k]]
                }
                return mergedData
              })

            ;(tasks[relation.table] ??= { table: relation.table, upsert: [] }).upsert.push(...mergedData)
            } else {
              throw new Error(`field ${key} with ${relation.type} relation can not be used in create`)
            }
            data = omit(data, [key]) as any
          }
        }
        return data
      })

      if (Object.keys(tasks).length) {
        return this.ensureTransaction(async (database) => {
          for (const { table, upsert, keys } of Object.values(tasks)) {
            await database.upsert(table as any, upsert, keys as any)
          }
          return database.upsert(table, upsert2)
        })
      }
    }
    upsert = upsert.map(item => sel.model.format(item))
    keys = makeArray(keys || sel.model.primary) as any
    return sel._action('upsert', upsert, keys).execute()
  }

  makeProxy(marker: any, getDriver?: (driver: Driver<any, C>, database: this) => Driver<any, C>) {
    const drivers = new Map<Driver<any, C>, Driver<any, C>>()
    const database = new Proxy(this, {
      get: (target, p, receiver) => {
        if (p === marker) return true
        if (p !== 'getDriver') return Reflect.get(target, p, receiver)
        return (name: any) => {
          const original = this.getDriver(name)
          let driver = drivers.get(original)
          if (!driver) {
            driver = getDriver?.(original, database) ?? new Proxy(original, {
              get: (target, p, receiver) => {
                if (p === 'database') return database
                return Reflect.get(target, p, receiver)
              },
            })
            drivers.set(original, driver)
          }
          return driver
        }
      },
    })
    return database
  }

  withTransaction(callback: (database: this) => Promise<void>) {
    return this.transact(callback)
  }

  async transact<T>(callback: (database: this) => Promise<T>) {
    if (this[Database.transact]) throw new Error('nested transactions are not supported')
    const finalTasks: Promise<void>[] = []
    const database = this.makeProxy(Database.transact, (driver) => {
      let initialized = false, session: any
      let _resolve: (value: any) => void
      const sessionTask = new Promise((resolve) => _resolve = resolve)
      driver = new Proxy(driver, {
        get: (target, p, receiver) => {
          if (p === Database.transact) return target
          if (p === 'database') return database
          if (p === 'session') return session
          if (p === '_ensureSession') return () => sessionTask
          return Reflect.get(target, p, receiver)
        },
      })
      finalTasks.push(driver.withTransaction((_session) => {
        if (initialized) initialTask = initialTaskFactory()
        initialized = true
        _resolve(session = _session)
        return initialTask as any
      }))
      return driver
    })
    const initialTaskFactory = () => Promise.resolve().then(() => callback(database))
    let initialTask = initialTaskFactory()
    return initialTask.catch(noop).finally(() => Promise.all(finalTasks))
  }

  async stopAll() {
    await Promise.all(this.drivers.splice(0, Infinity).map(driver => driver.stop()))
  }

  async drop<K extends Keys<S>>(table: K) {
    if (this[Database.transact]) throw new Error('cannot drop table in transaction')
    await this.getDriver(table).drop(table)
  }

  async dropAll() {
    if (this[Database.transact]) throw new Error('cannot drop table in transaction')
    await Promise.all(Object.values(this.drivers).map(driver => driver.dropAll()))
  }

  async stats() {
    await this.prepared()
    const stats: Driver.Stats = { size: 0, tables: {} }
    await Promise.all(Object.values(this.drivers).map(async (driver) => {
      const { size = 0, tables } = await driver.stats()
      stats.size += size
      Object.assign(stats.tables, tables)
    }))
    return stats
  }

  private ensureTransaction<T>(callback: (database: this) => Promise<T>) {
    if (this[Database.transact]) {
      return callback(this)
    } else {
      return this.transact(callback)
    }
  }

  private transformRelationQuery(table: any, row: any, key: any, query: Query.FieldExpr) {
    const relation: Relation.Config<S> = this.tables[table].fields[key]!.relation! as any
    const results: Eval.Expr<boolean>[] = []
    if (relation.type === 'oneToOne' || relation.type === 'manyToOne') {
      results.push(Eval.in(
        relation.fields.map(x => row[x]),
        this.select(relation.table, query as any).evaluate(relation.references),
      ))
    } else if (relation.type === 'oneToMany') {
      if (query.$some) {
        results.push(Eval.in(
          relation.fields.map(x => row[x]),
          this.select(relation.table, query.$some).evaluate(relation.references),
        ))
      }
      if (query.$none) {
        results.push(Eval.nin(
          relation.fields.map(x => row[x]),
          this.select(relation.table, query.$none).evaluate(relation.references),
        ))
      }
      if (query.$every) {
        results.push(Eval.nin(
          relation.fields.map(x => row[x]),
          this.select(relation.table, Eval.not(query.$every as any) as any).evaluate(relation.references),
        ))
      }
    } else if (relation.type === 'manyToMany') {
      const assocTable: any = Relation.buildAssociationTable(table, relation.table)
      const fields: any[] = relation.fields.map(x => Relation.buildAssociationKey(x, table))
      const references = relation.references.map(x => Relation.buildAssociationKey(x, relation.table))
      if (query.$some) {
        const innerTable = this.select(relation.table, query.$some).evaluate(relation.references)
        const relTable = this.select(assocTable, r => Eval.in(references.map(x => r[x]), innerTable)).evaluate(fields)
        results.push(Eval.in(relation.fields.map(x => row[x]), relTable))
      }
      if (query.$none) {
        const innerTable = this.select(relation.table, query.$none).evaluate(relation.references)
        const relTable = this.select(assocTable, r => Eval.in(references.map(x => r[x]), innerTable)).evaluate(fields)
        results.push(Eval.nin(relation.fields.map(x => row[x]), relTable))
      }
      if (query.$every) {
        const innerTable = this.select(relation.table, Eval.not(query.$every as any) as any).evaluate(relation.references)
        const relTable = this.select(assocTable, r => Eval.in(references.map(x => r[x]), innerTable)).evaluate(fields)
        results.push(Eval.nin(relation.fields.map(x => row[x]), relTable))
      }
    }
    return { $expr: { $and: results } } as any
  }

  private async processRelationUpdate(table: any, row: any, key: any, modifier: Relation.Modifier) {
    const relation: Relation.Config<S> = this.tables[table].fields[key]!.relation! as any
    if (Array.isArray(modifier)) {
      if (relation.type === 'oneToMany') {
        modifier = { $remove: {}, $create: modifier }
      } else if (relation.type === 'manyToMany') {
        throw new Error('override for manyToMany relation is not supported')
      }
    }
    if (modifier.$remove) {
      if (relation.type === 'oneToMany') {
        await this.remove(relation.table, (r: any) => ({
          $expr: true,
          ...Object.fromEntries(relation.references.map((k, i) => [k, row[relation.fields[i]]])),
          ...(typeof modifier.$remove === 'function' ? { $expr: modifier.$remove(r) } : modifier.$remove),
        }) as any)
      } else if (relation.type === 'manyToMany') {
        throw new Error('remove for manyToMany relation is not supported')
      }
    }
    if (modifier.$set) {
      const [query, update] = Array.isArray(modifier.$set) ? modifier.$set : [{}, modifier.$set]
      if (relation.type === 'oneToMany') {
        await this.set(relation.table,
          (r: any) => ({
            $expr: true,
            ...Object.fromEntries(relation.references.map((k, i) => [k, row[relation.fields[i]]])),
            ...(typeof query === 'function' ? { $expr: query } : query),
          }) as any,
          update,
        )
      } else if (relation.type === 'manyToMany') {
        throw new Error('set for manyToMany relation is not supported')
      }
    }
    if (modifier.$create) {
      if (relation.type === 'oneToMany') {
        const upsert = makeArray(modifier.$create).map((r: any) => {
          const data = { ...r }
          for (const k in relation.fields) {
            data[relation.references[k]] = row[relation.fields[k]]
          }
          return data
        })
        await this.upsert(relation.table, upsert)
      } else if (relation.type === 'manyToMany') {
        throw new Error('create for manyToMany relation is not supported')
      }
    }
    if (modifier.$disconnect) {
      if (relation.type === 'oneToMany') {
        await this.set(relation.table,
          (r: any) => ({
            $expr: true,
            ...Object.fromEntries(relation.references.map((k, i) => [k, row[relation.fields[i]]])),
            ...(typeof modifier.$disconnect === 'function' ? { $expr: modifier.$disconnect } : modifier.$disconnect),
          }) as any,
          Object.fromEntries(relation.references.map((k, i) => [k, null])) as any,
        )
      } else if (relation.type === 'manyToMany') {
        const assocTable = Relation.buildAssociationTable(table, relation.table) as Keys<S>
        const fields = relation.fields.map(x => Relation.buildAssociationKey(x, table))
        const references = relation.references.map(x => Relation.buildAssociationKey(x, relation.table))
        const rows = await this.select(assocTable, {
          ...Object.fromEntries(fields.map((k, i) => [k, row[relation.fields[i]]])) as any,
          [relation.table]: modifier.$disconnect,
        }, null).execute()
        await this.remove(assocTable, r => Eval.in(
          [...fields.map(x => r[x]), ...references.map(x => r[x])],
          rows.map(r => [...fields.map(x => r[x]), ...references.map(x => r[x])]),
        ))
      }
    }
    if (modifier.$connect) {
      if (relation.type === 'oneToMany') {
        await this.set(relation.table,
          modifier.$connect,
          Object.fromEntries(relation.references.map((k, i) => [k, row[relation.fields[i]]])) as any,
        )
      } else if (relation.type === 'manyToMany') {
        const assocTable: any = Relation.buildAssociationTable(table, relation.table)
        const fields = relation.fields.map(x => Relation.buildAssociationKey(x, table))
        const references = relation.references.map(x => Relation.buildAssociationKey(x, relation.table))
        const rows = await this.get(relation.table, modifier.$connect)
        await this.upsert(assocTable, rows.map(r => ({
          ...Object.fromEntries(fields.map((k, i) => [k, row[relation.fields[i]]])),
          ...Object.fromEntries(references.map((k, i) => [k, r[relation.references[i] as any]])),
        })) as any)
      }
    }
  }
}<|MERGE_RESOLUTION|>--- conflicted
+++ resolved
@@ -366,16 +366,11 @@
     table: K,
     query: Query<S[K]>,
     cursor?: Driver.Cursor<P>,
-<<<<<<< HEAD
-  ): Promise<FlatPick<S[K], P>[]> {
+  ): Promise<FlatPick<S[K], P>[]>
+
+  async get<K extends Keys<S>>(table: K, query: Query<S[K]>, cursor?: any) {
     const fields = Array.isArray(cursor) ? cursor : cursor?.fields
-    return this.select(table, query, fields && Object.fromEntries(fields.map(x => [x, true])) as any).execute(cursor)
-=======
-  ): Promise<FlatPick<S[K], P>[]>
-
-  async get<K extends Keys<S>>(table: K, query: Query<S[K]>, cursor?: any) {
-    return this.select(table, query).execute(cursor) as any
->>>>>>> 4ad01c0d
+    return this.select(table, query, fields && Object.fromEntries(fields.map(x => [x, true])) as any).execute(cursor) as any
   }
 
   async eval<K extends Keys<S>, T>(table: K, expr: Selection.Callback<S[K], T, true>, query?: Query<S[K]>): Promise<T> {
@@ -687,7 +682,7 @@
         results.push(Eval.nin(relation.fields.map(x => row[x]), relTable))
       }
     }
-    return { $expr: { $and: results } } as any
+    return { $expr: Eval.and(...results) } as any
   }
 
   private async processRelationUpdate(table: any, row: any, key: any, modifier: Relation.Modifier) {
