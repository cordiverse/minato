--- conflicted
+++ resolved
@@ -1,12 +1,7 @@
 import { defineProperty, Dict, filterKeys, mapValues } from 'cosmokit'
 import { Driver } from './driver.ts'
-<<<<<<< HEAD
-import { Eval, executeEval, isEvalExpr } from './eval.ts'
+import { Eval, executeEval, isAggrExpr, isEvalExpr } from './eval.ts'
 import { Field, Model } from './model.ts'
-=======
-import { Eval, executeEval, isAggrExpr } from './eval.ts'
-import { Model } from './model.ts'
->>>>>>> 6c6cd63c
 import { Query } from './query.ts'
 import { FlatKeys, FlatPick, Flatten, Keys, randomId, Row } from './utils.ts'
 import { Type } from './type.ts'
